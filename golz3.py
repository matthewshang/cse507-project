import itertools
import z3

# A Slice is a rectangular grid representing Life state at a specific time.
Slice = list[list[z3.ArithRef]]

<<<<<<< HEAD

def make_life(solver: z3.Solver, grid_size: int,
              time_steps: int) -> list[Slice]:
=======
# A Concrete Slice (i.e.: a slice where the values are concrete).
ConcSlice = list[list[int]]

def make_life(solver: Solver, grid_size: int, time_steps: int) -> list[Slice]:
>>>>>>> 6c7e8b96
    """
    Create a (time steps) x (grid size) x (grid size) array of symbolic variables
    representing a Game of Life board of size grid_size across time_steps time
    steps.

    The variables in each time step are constrained such that slice at time i
    leads to the board state at time i + 1 (where we assume all cells outside of
    the region of interest are dead).

    Variables are named following the convention:
    "s_{t}_{i}_{j}", where t is the time step, i is the row, and j is the column.

    Args:
        solver (Solver): The Solver instance to add assertions and variables to.
        grid_size (int): The side-length of the grid to generate.
        time_steps (int): The number of time-steps to generate

    Returns:
        list[Slice]: A list of Slice's, where list[i] represents the i'th timestep (larger i ==> later
          in time). Use this to reference the symbolic variables when constraining or accessing.
    """
    vars = [[[z3.Int(f's_{t}_{i}_{j}') for j in range(grid_size)]
             for i in range(grid_size)] for t in range(time_steps)]

    for t in range(0, time_steps):
        for i, j in itertools.product(range(grid_size), range(grid_size)):
            from z3 import Or, And, Implies, Not
            # Each cell is either 0 or 1.
            solver.add(Or(vars[t][i][j] == 0, vars[t][i][j] == 1))

            if t == 0:
                continue

            # Life rules.
            # `count` symbolically counts the number of alive neighbors cell[i][j] has.
            count = 0
            for di, dj in itertools.product(range(-1, 2), range(-1, 2)):
                if di == dj == 0:
                    continue
                if 0 <= i + di < grid_size and 0 <= j + dj < grid_size:
                    count += vars[t - 1][i + di][j + dj]
            prev = vars[t - 1][i][j]
            next = vars[t][i][j]
            count_2 = count == 2
            count_3 = count == 3
            lhs = next == 1
            rhs = Or(And(prev == 1, Or(count_2, count_3)),
                     And(prev == 0, count_3))
            solver.add(lhs == rhs)

    return vars


def print_model(model: z3.ModelRef, state: list[Slice]) -> None:
    """Pretty print the model for the given state."""
    for t, s in enumerate(state):
        print(f"t = {t}")
        for i in range(len(s)):
            for j in range(len(s[0])):
                print(model[state[t][i][j]], end=" ")
            print()
        print()


def constrain(solver: z3.Solver, s: Slice, on: set[tuple[int, int]]):
    """Constrain the given slice to be on at the given coordinates."""
    for i in range(len(s)):
        for j in range(len(s[0])):
            if (i, j) in on:
                solver.add(s[i][j] == 1)
            else:
                solver.add(s[i][j] == 0)


def constrain_life_boundary(solver: z3.Solver, state: list[Slice]):
    """
    Strictly enforce that the solver doesn't choose a configuration that would lead
    to any cells outside of the region of interest being set to 1.

    Because we assume that all cells outside the region of interest in the predecessor
    are 0, this constraint is necessary to guarantee a correct answer when doing
    predecessor queries with more than one time transition (although with one it's
    fine as we can just assert then that the predecessor's border cells are dead
    for free).

    Args:
        solver (Solver): Z3 Solver to add constraints to.
        state (list[Slice]): The Game of Life variables represented as slices over time.
            state[time][row][col] should be var for cell at time, row, col.
    """
    # We don't actually assert for the corners or boundary cells adjacent to corners,
    # since they can only have at most 2 neighbors in the region of interest, and thus
    # can't come alive.
    # e.g.: region of interest marked with x's, 0 are boundary cells we don't need
    # to consider, V are boundary cells we do.
    # 0 0 V 0 0
    # 0 x x x 0
    # V x x x V
    # 0 x x x 0
    # 0 0 V 0 0

    # For a V to not come alive all that's strictly necessary is that the 3 x's it's
    # adjacent to aren't ALL 1's, or equivalently: at least one of them is 0.
    # Which encoding is more efficient?

    # Get num rows to determine size. We assume it's square.
    size = len(state[0])

    # For each predecessor timestep assert state wouldn't be such that any boundary
    # cells come alive.
    for t in range(0, len(state) - 1):
        s = state[t]
        # Do top row and bottom row
        for col in range(1, size - 1):
            # Top row
            solver.add((s[0][col - 1] + s[0][col] + s[0][col + 1]) != 3)
            # Bottom row
            solver.add((s[size - 1][col - 1] + s[size - 1][col] +
                        s[size - 1][col + 1]) != 3)

        # Do left and right sides
        for row in range(1, size - 1):
            # Left
            solver.add((s[row - 1][0] + s[row][0] + s[row + 1][0]) != 3)
            # Right
            solver.add((s[row - 1][size - 1] + s[row][size - 1] +
                        s[row + 1][size - 1]) != 3)


def model_to_python(model: z3.ModelRef,
                    state: list[Slice]) -> list[list[list[int]]]:
    """
    Convert a model for sequence of Game of Life states to a native python
    3D-list of integers where each int represents cell state at given time.

    list[time][row][col] gives the cell state of cell at row,col at given timestep.

    Args:
        model (ModelRef): Model of states.
        state (list[Slice]): State variables organized s.t. state[time][row][col]
            gives reference for Z3 variable representing cell at given time, row, and
            column.

    Returns:
        list[list[list[int]]]: list[time][row][col] gives the cell state of cell
            at row,col at given timestep, but in Python native form :sunglasses:.
    """
    return [[[model[var].as_long() for var in row] for row in slice]
            for slice in state]  # type: ignore<|MERGE_RESOLUTION|>--- conflicted
+++ resolved
@@ -4,16 +4,12 @@
 # A Slice is a rectangular grid representing Life state at a specific time.
 Slice = list[list[z3.ArithRef]]
 
-<<<<<<< HEAD
+
+# A Concrete Slice (i.e.: a slice where the values are concrete).
+ConcSlice = list[list[int]]
 
 def make_life(solver: z3.Solver, grid_size: int,
               time_steps: int) -> list[Slice]:
-=======
-# A Concrete Slice (i.e.: a slice where the values are concrete).
-ConcSlice = list[list[int]]
-
-def make_life(solver: Solver, grid_size: int, time_steps: int) -> list[Slice]:
->>>>>>> 6c7e8b96
     """
     Create a (time steps) x (grid size) x (grid size) array of symbolic variables
     representing a Game of Life board of size grid_size across time_steps time
